/*
 * Licensed to CRATE Technology GmbH ("Crate") under one or more contributor
 * license agreements.  See the NOTICE file distributed with this work for
 * additional information regarding copyright ownership.  Crate licenses
 * this file to you under the Apache License, Version 2.0 (the "License");
 * you may not use this file except in compliance with the License.  You may
 * obtain a copy of the License at
 *
 *   http://www.apache.org/licenses/LICENSE-2.0
 *
 * Unless required by applicable law or agreed to in writing, software
 * distributed under the License is distributed on an "AS IS" BASIS, WITHOUT
 * WARRANTIES OR CONDITIONS OF ANY KIND, either express or implied.  See the
 * License for the specific language governing permissions and limitations
 * under the License.
 *
 * However, if you have executed another commercial license agreement
 * with Crate these terms will supersede the license and you may use the
 * software solely pursuant to the terms of the relevant commercial agreement.
 */

package io.crate.operator.operations.collect;

import com.google.common.collect.ImmutableList;
import io.crate.metadata.*;
import io.crate.metadata.sys.SysShardsTableInfo;
import io.crate.operator.operator.EqOperator;
import io.crate.operator.reference.sys.cluster.ClusterNameExpression;
import io.crate.operator.reference.sys.node.NodeNameExpression;
import io.crate.planner.RowGranularity;
import io.crate.planner.node.CollectNode;
import io.crate.planner.symbol.Function;
import io.crate.planner.symbol.IntegerLiteral;
import io.crate.planner.symbol.Reference;
import io.crate.planner.symbol.Symbol;
import org.apache.lucene.util.BytesRef;
import org.cratedb.DataType;
import org.cratedb.SQLTransportIntegrationTest;
import org.cratedb.test.integration.CrateIntegrationTest;
import org.elasticsearch.cluster.routing.ShardRouting;
import org.elasticsearch.common.logging.Loggers;
import org.junit.Before;
import org.junit.Test;

import java.util.*;

import static org.hamcrest.collection.IsIn.isIn;
import static org.hamcrest.collection.IsIn.isOneOf;
import static org.hamcrest.core.Is.is;

@CrateIntegrationTest.ClusterScope(scope = CrateIntegrationTest.Scope.SUITE, numNodes = 1)
public class DocLevelCollectTest extends SQLTransportIntegrationTest {
    private static final String TEST_TABLE_NAME = "test_table";
    private static final Reference testDocLevelReference = new Reference(
            new ReferenceInfo(
                    new ReferenceIdent(new TableIdent(null, TEST_TABLE_NAME), "doc"),
                    RowGranularity.DOC,
                    DataType.INTEGER
            )
    );

    private LocalDataCollectOperation operation;
    private Functions functions;

    @Before
    public void prepare() {
        Loggers.getLogger(LocalDataCollectOperation.class).setLevel("TRACE");
        operation = cluster().getInstance(LocalDataCollectOperation.class);
        functions = cluster().getInstance(Functions.class);

        execute(String.format("create table %s (" +
                " id integer primary key," +
                " doc integer" +
                ") clustered into 2 shards replicas 0", TEST_TABLE_NAME));
        ensureGreen();
        execute(String.format("insert into %s (id, doc) values (?, ?)", TEST_TABLE_NAME), new Object[]{1, 2});
        execute(String.format("insert into %s (id, doc) values (?, ?)", TEST_TABLE_NAME), new Object[]{3, 4});
        refresh();
    }

    private Routing routing() {
        Map<String, Map<String, Set<Integer>>> locations = new HashMap<>();

        for (final ShardRouting shardRouting : clusterService().state().routingTable().allShards(TEST_TABLE_NAME)) {
            Map<String, Set<Integer>> shardIds = locations.get(shardRouting.currentNodeId());
            if (shardIds == null) {
                shardIds = new HashMap<>();
                locations.put(shardRouting.currentNodeId(), shardIds);
            }

            Set<Integer> shardIdSet = shardIds.get(shardRouting.index());
            if (shardIdSet == null) {
                shardIdSet = new HashSet<>();
                shardIds.put(shardRouting.index(), shardIdSet);
            }
            shardIdSet.add(shardRouting.id());

        }
        return new Routing(locations);
    }

    @Test
    public void testCollectDocLevel() throws Exception {
        CollectNode collectNode = new CollectNode("docCollect", routing());
        collectNode.toCollect(Arrays.<Symbol>asList(testDocLevelReference));
        collectNode.maxRowGranularity(RowGranularity.DOC);
        Object[][] result = operation.collect(collectNode).get();
        assertThat(result.length, is(2));
        assertThat(result[0].length, is(1));
        assertThat((Integer) result[0][0], isOneOf(2, 4));
        assertThat((Integer) result[1][0], isOneOf(2, 4));
    }

    @Test
    public void testCollectDocLevelWhereClause() throws Exception {
        EqOperator op = (EqOperator) functions.get(new FunctionIdent(EqOperator.NAME, ImmutableList.of(DataType.INTEGER, DataType.INTEGER)));
        CollectNode collectNode = new CollectNode("docCollect", routing());
        collectNode.toCollect(Arrays.<Symbol>asList(testDocLevelReference));
        collectNode.maxRowGranularity(RowGranularity.DOC);
        collectNode.whereClause(new Function(
                op.info(),
                Arrays.<Symbol>asList(testDocLevelReference, new IntegerLiteral(2))
        ));

        Object[][] result = operation.collect(collectNode).get();
        assertThat(result.length, is(1));
        assertThat(result[0].length, is(1));
        assertThat((Integer) result[0][0], is(2));
    }

    @Test
    public void testCollectWithShardAndNodeExpressions() throws Exception {
        Routing routing = routing();
        Set shardIds = routing.locations().get(clusterService().localNode().id()).get(TEST_TABLE_NAME);

        CollectNode collectNode = new CollectNode("docCollect", routing);
        collectNode.toCollect(Arrays.<Symbol>asList(
                testDocLevelReference,
                new Reference(NodeNameExpression.INFO_NAME),
                new Reference(SysShardsTableInfo.INFOS.get("id")),
                new Reference(ClusterNameExpression.INFO_NAME))
        );
        collectNode.maxRowGranularity(RowGranularity.DOC);

        Object[][] result = operation.collect(collectNode).get();

        assertThat(result.length, is(2));
        assertThat(result[0].length, is(4));
<<<<<<< HEAD
        assertThat((Integer) result[0][0], isOneOf(2, 4));
        assertThat((String) result[0][1], is(clusterService().localNode().name()));
=======
        assertThat((Integer)result[0][0], isOneOf(2, 4));
        assertThat(((BytesRef)result[0][1]).utf8ToString(), is(clusterService().localNode().name()));
>>>>>>> 6a3eea10
        assertThat(result[0][2], isIn(shardIds));
        assertThat((String) result[0][3], is(cluster().clusterName()));

<<<<<<< HEAD
        assertThat((Integer) result[1][0], isOneOf(2, 4));
        assertThat((String) result[1][1], is(clusterService().localNode().name()));
=======
        assertThat((Integer)result[1][0], isOneOf(2, 4));
        assertThat(((BytesRef)result[1][1]).utf8ToString(), is(clusterService().localNode().name()));
>>>>>>> 6a3eea10
        assertThat(result[1][2], isIn(shardIds));

        assertThat((String) result[1][3], is(cluster().clusterName()));
    }
}<|MERGE_RESOLUTION|>--- conflicted
+++ resolved
@@ -137,7 +137,7 @@
         collectNode.toCollect(Arrays.<Symbol>asList(
                 testDocLevelReference,
                 new Reference(NodeNameExpression.INFO_NAME),
-                new Reference(SysShardsTableInfo.INFOS.get("id")),
+                new Reference(SysShardsTableInfo.INFOS.get(new ColumnIdent("id"))),
                 new Reference(ClusterNameExpression.INFO_NAME))
         );
         collectNode.maxRowGranularity(RowGranularity.DOC);
@@ -146,23 +146,13 @@
 
         assertThat(result.length, is(2));
         assertThat(result[0].length, is(4));
-<<<<<<< HEAD
-        assertThat((Integer) result[0][0], isOneOf(2, 4));
-        assertThat((String) result[0][1], is(clusterService().localNode().name()));
-=======
         assertThat((Integer)result[0][0], isOneOf(2, 4));
         assertThat(((BytesRef)result[0][1]).utf8ToString(), is(clusterService().localNode().name()));
->>>>>>> 6a3eea10
         assertThat(result[0][2], isIn(shardIds));
         assertThat((String) result[0][3], is(cluster().clusterName()));
 
-<<<<<<< HEAD
-        assertThat((Integer) result[1][0], isOneOf(2, 4));
-        assertThat((String) result[1][1], is(clusterService().localNode().name()));
-=======
         assertThat((Integer)result[1][0], isOneOf(2, 4));
         assertThat(((BytesRef)result[1][1]).utf8ToString(), is(clusterService().localNode().name()));
->>>>>>> 6a3eea10
         assertThat(result[1][2], isIn(shardIds));
 
         assertThat((String) result[1][3], is(cluster().clusterName()));
