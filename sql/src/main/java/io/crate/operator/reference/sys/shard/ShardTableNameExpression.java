--- conflicted
+++ resolved
@@ -26,28 +26,13 @@
 
 public class ShardTableNameExpression extends SysShardExpression<BytesRef> {
 
-<<<<<<< HEAD
     public static final String NAME = "table_name";
-    private final ShardId shardId;
+    private final BytesRef value;
 
     @Inject
     public ShardTableNameExpression(ShardId shardId) {
         super(NAME);
-        this.shardId = shardId;
-=======
-    public static final String COLNAME = "table_name";
-
-
-    public static final ReferenceInfo INFO_TABLE_NAME = SystemReferences.registerShardReference(
-            COLNAME, DataType.STRING);
-
-
-    private final BytesRef value;
-
-    @Inject
-    public ShardTableNameExpression(ShardId shardId) {
         this.value = new BytesRef(shardId.getIndex());
->>>>>>> 29cff410
     }
 
     @Override
