--- conflicted
+++ resolved
@@ -33,20 +33,12 @@
     // AA values below 50 are beta builds, and below 99 are RC builds, with 99 indicating a release
     // the (internal) format of the id is there so we can easily do after/before checks on the id
 
-    public static final boolean SNAPSHOT = false;
-<<<<<<< HEAD
-    public static final int V_0_38_00_ID = /*00*/380099;
-    public static final Version V_0_38_00 = new Version(V_0_38_00_ID, SNAPSHOT,
+    public static final boolean SNAPSHOT = true;
+    public static final int V_0_38_01_ID = /*00*/380199;
+    public static final Version V_0_38_01 = new Version(V_0_38_01_ID, SNAPSHOT,
             org.elasticsearch.Version.V_1_1_1);
 
-    public static final Version CURRENT = V_0_38_00;
-=======
-    public static final int V_0_37_04_ID = /*00*/370499;
-    public static final Version V_0_37_04 = new Version(V_0_37_04_ID, SNAPSHOT,
-            org.elasticsearch.Version.V_1_1_1);
-
-    public static final Version CURRENT = V_0_37_04;
->>>>>>> fb50e3e0
+    public static final Version CURRENT = V_0_38_01;
 
 
     static {
